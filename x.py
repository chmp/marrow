--- conflicted
+++ resolved
@@ -146,11 +146,7 @@
 
 @cmd(help="Format the code")
 def format():
-<<<<<<< HEAD
-    #_sh(f"{python} -m black {_q(__file__)}")
-=======
     _sh(f"uv run --with 'ruff==0.11.5' ruff format {_q(__file__)}")
->>>>>>> 2c56b45d
     _sh("cargo fmt")
 
     # the impl files are not found by cargo fmt
